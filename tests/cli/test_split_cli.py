--- conflicted
+++ resolved
@@ -139,18 +139,9 @@
         structure_file.touch()
 
         config = SplitConfig(
-<<<<<<< HEAD
-            structure_file=structure_file, 
-            regions="A:1-100",
-            gap_x=50.0,
-            gap_y=100.0
-        )
-        
-=======
             structure_file=structure_file, regions="A:1-100", gap_x=50.0, gap_y=100.0
         )
 
->>>>>>> 833d748e
         assert config.gap_x == 50.0
         assert config.gap_y == 100.0
 
@@ -283,11 +274,6 @@
         mock_database.assert_called_once()
         mock_align.assert_called_once()
         # Verify domain transformation is called with original structure (no global inertia)
-<<<<<<< HEAD
-        mock_transform.assert_called_once_with(
-            mock_structure, mock_domain_transformations
-        )
-=======
         # The actual domain transformations will be created from alignment results, so just check it was called
         mock_transform.assert_called_once()
         call_args = mock_transform.call_args
@@ -295,7 +281,6 @@
         assert (
             len(call_args[0][1]) == 2
         )  # Second arg should be list of 2 domain transformations
->>>>>>> 833d748e
         mock_project.assert_called_once()
         mock_scene.assert_called_once()
         mock_renderer.assert_called_once()
@@ -412,15 +397,10 @@
             alignment_mode="inertia",
         )
 
-<<<<<<< HEAD
-        # In inertia mode, no global inertia transformation (individual domain inertia is handled internally)
-        mock_inertia.assert_not_called()
-=======
         # In inertia mode, individual domain inertia transformations are calculated internally
         mock_calc_inertia.assert_called_once()
         # Alignment should not be called in inertia mode
         mock_align.assert_not_called()
->>>>>>> 833d748e
 
     @patch("flatprot.cli.split.validate_structure_file")
     @patch("flatprot.cli.split.GemmiStructureParser")
