--- conflicted
+++ resolved
@@ -40,10 +40,7 @@
 
 When working with Cyclopts, be aware that it is fundamentally different to typer. It requires setup of helptext through the doc string and typically does not need Options or Argument annotations but rather regular type annotations. When in doubt, compare to the /src/flatprot/cli/commands.py file or ask me.
 
-<<<<<<< HEAD
 All python files in examples/ should be valid python code for ruff linting but are intended to be converted to jupyter notebooks using jupytex. A good example is the klk_overlay.py or 3ftx_alignment.py files.
 
 When creating PR requests, structure using semantic commits and output the text with markdown formatting characters.
-=======
-All python files in examples/ will be converted to jupyter notebooks using jupytex. They are intended to be used as examples on how to use the tool and library. They are targeted to be run in Google Colab. They are automatically converted to notebooks in a github action.
->>>>>>> e287d016
+All python files in examples/ will be converted to jupyter notebooks using jupytex. They are intended to be used as examples on how to use the tool and library. They are targeted to be run in Google Colab. They are automatically converted to notebooks in a github action.